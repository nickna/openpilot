#include "selfdrive/ui/paint.h"

#include <algorithm>
#include <cassert>

#ifdef __APPLE__
#include <OpenGL/gl3.h>
#define NANOVG_GL3_IMPLEMENTATION
#define nvgCreate nvgCreateGL3
#else
#include <GLES3/gl3.h>
#define NANOVG_GLES3_IMPLEMENTATION
#define nvgCreate nvgCreateGLES3
#endif

#define NANOVG_GLES3_IMPLEMENTATION
#include <nanovg_gl.h>
#include <nanovg_gl_utils.h>

#include "selfdrive/common/timing.h"
#include "selfdrive/common/util.h"
#include "selfdrive/hardware/hw.h"

#include "selfdrive/ui/ui.h"

static void ui_draw_text(const UIState *s, float x, float y, const char *string, float size, NVGcolor color, const char *font_name) {
  nvgFontFace(s->vg, font_name);
  nvgFontSize(s->vg, size);
  nvgFillColor(s->vg, color);
  nvgText(s->vg, x, y, string, NULL);
}

static void draw_chevron(UIState *s, float x, float y, float sz, NVGcolor fillColor, NVGcolor glowColor) {
  // glow
  float g_xo = sz/5;
  float g_yo = sz/10;
  nvgBeginPath(s->vg);
  nvgMoveTo(s->vg, x+(sz*1.35)+g_xo, y+sz+g_yo);
  nvgLineTo(s->vg, x, y-g_xo);
  nvgLineTo(s->vg, x-(sz*1.35)-g_xo, y+sz+g_yo);
  nvgClosePath(s->vg);
  nvgFillColor(s->vg, glowColor);
  nvgFill(s->vg);

  // chevron
  nvgBeginPath(s->vg);
  nvgMoveTo(s->vg, x+(sz*1.25), y+sz);
  nvgLineTo(s->vg, x, y);
  nvgLineTo(s->vg, x-(sz*1.25), y+sz);
  nvgClosePath(s->vg);
  nvgFillColor(s->vg, fillColor);
  nvgFill(s->vg);
}

static void ui_draw_circle_image(const UIState *s, int center_x, int center_y, int radius, const char *image, NVGcolor color, float img_alpha) {
  nvgBeginPath(s->vg);
  nvgCircle(s->vg, center_x, center_y, radius);
  nvgFillColor(s->vg, color);
  nvgFill(s->vg);
  const int img_size = radius * 1.5;
  ui_draw_image(s, {center_x - (img_size / 2), center_y - (img_size / 2), img_size, img_size}, image, img_alpha);
}

static void ui_draw_circle_image(const UIState *s, int center_x, int center_y, int radius, const char *image, bool active) {
  float bg_alpha = active ? 0.3f : 0.1f;
  float img_alpha = active ? 1.0f : 0.15f;
  ui_draw_circle_image(s, center_x, center_y, radius, image, nvgRGBA(0, 0, 0, (255 * bg_alpha)), img_alpha);
}

static void draw_lead(UIState *s, const cereal::RadarState::LeadData::Reader &lead_data, const vertex_data &vd) {
  // Draw lead car indicator
  auto [x, y] = vd;

  float fillAlpha = 0;
  float speedBuff = 10.;
  float leadBuff = 40.;
  float d_rel = lead_data.getDRel();
  float v_rel = lead_data.getVRel();
  if (d_rel < leadBuff) {
    fillAlpha = 255*(1.0-(d_rel/leadBuff));
    if (v_rel < 0) {
      fillAlpha += 255*(-1*(v_rel/speedBuff));
    }
    fillAlpha = (int)(fmin(fillAlpha, 255));
  }

  float sz = std::clamp((25 * 30) / (d_rel / 3 + 30), 15.0f, 30.0f) * s->zoom;
  x = std::clamp(x, 0.f, s->viz_rect.right() - sz / 2);
  y = std::fmin(s->viz_rect.bottom() - sz * .6, y);
  draw_chevron(s, x, y, sz, nvgRGBA(201, 34, 49, fillAlpha), COLOR_YELLOW);
}

static void ui_draw_line(UIState *s, const line_vertices_data &vd, NVGcolor *color, NVGpaint *paint) {
  if (vd.cnt == 0) return;

  const vertex_data *v = &vd.v[0];
  nvgBeginPath(s->vg);
  nvgMoveTo(s->vg, v[0].x, v[0].y);
  for (int i = 1; i < vd.cnt; i++) {
    nvgLineTo(s->vg, v[i].x, v[i].y);
  }
  nvgClosePath(s->vg);
  if (color) {
    nvgFillColor(s->vg, *color);
  } else if (paint) {
    nvgFillPaint(s->vg, *paint);
  }
  nvgFill(s->vg);
}

static void draw_frame(UIState *s) {
  glBindVertexArray(s->frame_vao);
  mat4 *out_mat = &s->rear_frame_mat;
  glActiveTexture(GL_TEXTURE0);

  if (s->last_frame) {
    glBindTexture(GL_TEXTURE_2D, s->texture[s->last_frame->idx]->frame_tex);
    if (!Hardware::EON()) {
      // this is handled in ion on QCOM
      glTexImage2D(GL_TEXTURE_2D, 0, GL_RGB, s->last_frame->width, s->last_frame->height,
                   0, GL_RGB, GL_UNSIGNED_BYTE, s->last_frame->addr);
    }
  }

  glUseProgram(s->gl_shader->prog);
  glUniform1i(s->gl_shader->getUniformLocation("uTexture"), 0);
  glUniformMatrix4fv(s->gl_shader->getUniformLocation("uTransform"), 1, GL_TRUE, out_mat->v);

  assert(glGetError() == GL_NO_ERROR);
  glEnableVertexAttribArray(0);
  glDrawElements(GL_TRIANGLES, 6, GL_UNSIGNED_BYTE, (const void *)0);
  glDisableVertexAttribArray(0);
  glBindVertexArray(0);
}

static void ui_draw_vision_lane_lines(UIState *s) {
  const UIScene &scene = s->scene;
  NVGpaint track_bg;
  if (!scene.end_to_end) {
    // paint lanelines
    for (int i = 0; i < std::size(scene.lane_line_vertices); i++) {
      NVGcolor color = nvgRGBAf(1.0, 1.0, 1.0, scene.lane_line_probs[i]);
      ui_draw_line(s, scene.lane_line_vertices[i], &color, nullptr);
    }

    // paint road edges
    for (int i = 0; i < std::size(scene.road_edge_vertices); i++) {
      NVGcolor color = nvgRGBAf(1.0, 0.0, 0.0, std::clamp<float>(1.0 - scene.road_edge_stds[i], 0.0, 1.0));
      ui_draw_line(s, scene.road_edge_vertices[i], &color, nullptr);
    }
    track_bg = nvgLinearGradient(s->vg, s->fb_w, s->fb_h, s->fb_w, s->fb_h * .4,
                                          COLOR_WHITE, COLOR_WHITE_ALPHA(0));
  } else {
    track_bg = nvgLinearGradient(s->vg, s->fb_w, s->fb_h, s->fb_w, s->fb_h * .4,
                                          COLOR_RED, COLOR_RED_ALPHA(0));
  }
  // paint path
  ui_draw_line(s, scene.track_vertices, nullptr, &track_bg);
}

// Draw all world space objects.
static void ui_draw_world(UIState *s) {
<<<<<<< HEAD
  const UIScene *scene = &s->scene;
=======
  // Don't draw on top of sidebar
  nvgScissor(s->vg, s->viz_rect.x, s->viz_rect.y, s->viz_rect.w, s->viz_rect.h);
>>>>>>> 4dfdf0e5

  // Draw lane edges and vision/mpc tracks
  ui_draw_vision_lane_lines(s);

  // Draw lead indicators if openpilot is handling longitudinal
  if (s->scene.longitudinal_control) {
    auto radar_state = (*s->sm)["radarState"].getRadarState();
    auto lead_one = radar_state.getLeadOne();
    auto lead_two = radar_state.getLeadTwo();
    if (lead_one.getStatus()) {
      draw_lead(s, lead_one, s->scene.lead_vertices[0]);
    }
    if (lead_two.getStatus() && (std::abs(lead_one.getDRel() - lead_two.getDRel()) > 3.0)) {
      draw_lead(s, lead_two, s->scene.lead_vertices[1]);
    }
  }
  nvgResetScissor(s->vg);
}

<<<<<<< HEAD
static void ui_draw_driver_view(UIState *s) {
  const bool is_rhd = s->scene.is_rhd;
  const int width = 4 * s->viz_rect.h / 3;
  const Rect rect = {s->viz_rect.centerX() - width / 2, s->viz_rect.y, width, s->viz_rect.h};  // x, y, w, h
  const Rect valid_rect = {is_rhd ? rect.right() - rect.h / 2 : rect.x, rect.y, rect.h / 2, rect.h};

  // blackout
  const int blackout_x_r = valid_rect.right();
#ifndef QCOM2
  const int blackout_w_r = rect.right() - valid_rect.right();
  const int blackout_x_l = rect.x;
#else
  const int blackout_w_r = s->viz_rect.right() - valid_rect.right();
  const int blackout_x_l = s->viz_rect.x;
#endif
  const int blackout_w_l = valid_rect.x - blackout_x_l;
  ui_fill_rect(s->vg, {blackout_x_l, rect.y, blackout_w_l, rect.h}, COLOR_BLACK_ALPHA(144));
  ui_fill_rect(s->vg, {blackout_x_r, rect.y, blackout_w_r, rect.h}, COLOR_BLACK_ALPHA(144));

  const bool face_detected = s->scene.driver_state.getFaceProb() > 0.4;
  if (face_detected) {
    auto fxy_list = s->scene.driver_state.getFacePosition();
    float face_x = fxy_list[0];
    float face_y = fxy_list[1];
    int fbox_x = valid_rect.centerX() + (is_rhd ? face_x : -face_x) * valid_rect.w;
    int fbox_y = valid_rect.centerY() + face_y * valid_rect.h;

    float alpha = 0.2;
    if (face_x = std::abs(face_x), face_y = std::abs(face_y); face_x <= 0.35 && face_y <= 0.4)
      alpha = 0.8 - (face_x > face_y ? face_x : face_y) * 0.6 / 0.375;

    const int box_size = 0.6 * rect.h / 2;
    ui_draw_rect(s->vg, {fbox_x - box_size / 2, fbox_y - box_size / 2, box_size, box_size}, nvgRGBAf(1.0, 1.0, 1.0, alpha), 10, 35.);
  }

  // draw face icon
  const int face_radius = 85;
  const int center_x = is_rhd ? rect.right() - face_radius : rect.x + face_radius;
  const int center_y = rect.bottom() - face_radius;
  ui_draw_circle_image(s, center_x, center_y, face_radius, "driver_face", face_detected);
=======
static void ui_draw_vision_maxspeed(UIState *s) {
  const int SET_SPEED_NA = 255;
  float maxspeed = (*s->sm)["controlsState"].getControlsState().getVCruise();
  const bool is_cruise_set = maxspeed != 0 && maxspeed != SET_SPEED_NA;
  if (is_cruise_set && !s->scene.is_metric) { maxspeed *= 0.6225; }

  const Rect rect = {s->viz_rect.x + (bdr_s * 2), int(s->viz_rect.y + (bdr_s * 1.5)), 184, 202};
  ui_fill_rect(s->vg, rect, COLOR_BLACK_ALPHA(100), 30.);
  ui_draw_rect(s->vg, rect, COLOR_WHITE_ALPHA(100), 10, 20.);

  nvgTextAlign(s->vg, NVG_ALIGN_CENTER | NVG_ALIGN_BASELINE);
  ui_draw_text(s, rect.centerX(), 148, "MAX", 26 * 2.5, COLOR_WHITE_ALPHA(is_cruise_set ? 200 : 100), "sans-regular");
  if (is_cruise_set) {
    const std::string maxspeed_str = std::to_string((int)std::nearbyint(maxspeed));
    ui_draw_text(s, rect.centerX(), 242, maxspeed_str.c_str(), 48 * 2.5, COLOR_WHITE, "sans-bold");
  } else {
    ui_draw_text(s, rect.centerX(), 242, "N/A", 42 * 2.5, COLOR_WHITE_ALPHA(100), "sans-semibold");
  }
}

static void ui_draw_vision_speed(UIState *s) {
  const float speed = std::max(0.0, (*s->sm)["carState"].getCarState().getVEgo() * (s->scene.is_metric ? 3.6 : 2.2369363));
  const std::string speed_str = std::to_string((int)std::nearbyint(speed));
  nvgTextAlign(s->vg, NVG_ALIGN_CENTER | NVG_ALIGN_BASELINE);
  ui_draw_text(s, s->viz_rect.centerX(), 240, speed_str.c_str(), 96 * 2.5, COLOR_WHITE, "sans-bold");
  ui_draw_text(s, s->viz_rect.centerX(), 320, s->scene.is_metric ? "km/h" : "mph", 36 * 2.5, COLOR_WHITE_ALPHA(200), "sans-regular");
}

static void ui_draw_vision_event(UIState *s) {
  if (s->scene.engageable) {
    // draw steering wheel
    const int radius = 96;
    const int center_x = s->viz_rect.right() - radius - bdr_s * 2;
    const int center_y = s->viz_rect.y + radius  + (bdr_s * 1.5);
    const QColor &color = bg_colors[s->status];
    NVGcolor nvg_color = nvgRGBA(color.red(), color.green(), color.blue(), color.alpha());
    ui_draw_circle_image(s, center_x, center_y, radius, "wheel", nvg_color, 1.0f);
  }
}

static void ui_draw_vision_face(UIState *s) {
  const int radius = 96;
  const int center_x = s->viz_rect.x + radius + (bdr_s * 2);
  const int center_y = s->viz_rect.bottom() - footer_h / 2;
  ui_draw_circle_image(s, center_x, center_y, radius, "driver_face", s->scene.dm_active);
>>>>>>> 4dfdf0e5
}

static void ui_draw_vision_header(UIState *s) {
  NVGpaint gradient = nvgLinearGradient(s->vg, s->viz_rect.x,
                        s->viz_rect.y+(header_h-(header_h/2.5)),
                        s->viz_rect.x, s->viz_rect.y+header_h,
                        nvgRGBAf(0,0,0,0.45), nvgRGBAf(0,0,0,0));

  ui_fill_rect(s->vg, {s->viz_rect.x, s->viz_rect.y, s->viz_rect.w, header_h}, gradient);
}

static void ui_draw_vision_frame(UIState *s) {
  // Draw video frames
  glEnable(GL_SCISSOR_TEST);
  glViewport(s->video_rect.x, s->video_rect.y, s->video_rect.w, s->video_rect.h);
  glScissor(s->viz_rect.x, s->viz_rect.y, s->viz_rect.w, s->viz_rect.h);
  draw_frame(s);
  glDisable(GL_SCISSOR_TEST);

  glViewport(0, 0, s->fb_w, s->fb_h);
}

static void ui_draw_vision(UIState *s) {
  const UIScene *scene = &s->scene;
<<<<<<< HEAD
  if (!scene->driver_view) {
    // Draw augmented elements
    if (scene->world_objects_visible) {
      ui_draw_world(s);
    }
    ui_draw_vision_header(s);
  } else {
    ui_draw_driver_view(s);
  }
}

=======
  // Draw augmented elements
  if (scene->world_objects_visible) {
    ui_draw_world(s);
  }
  // Set Speed, Current Speed, Status/Events
  ui_draw_vision_header(s);
  if ((*s->sm)["controlsState"].getControlsState().getAlertSize() == cereal::ControlsState::AlertSize::NONE) {
    ui_draw_vision_face(s);
  }
}

static void ui_draw_background(UIState *s) {
  const QColor &color = bg_colors[s->status];
  glClearColor(color.redF(), color.greenF(), color.blueF(), 1.0);
  glClear(GL_STENCIL_BUFFER_BIT | GL_COLOR_BUFFER_BIT);
}

>>>>>>> 4dfdf0e5
void ui_draw(UIState *s, int w, int h) {
  s->viz_rect = Rect{0, 0, w, h};

  const bool draw_vision = s->scene.started && s->vipc_client->connected;

  // GL drawing functions
  if (draw_vision) {
    ui_draw_vision_frame(s);
  }
  glEnable(GL_BLEND);
  glBlendFunc(GL_SRC_ALPHA, GL_ONE_MINUS_SRC_ALPHA);
  glViewport(0, 0, s->fb_w, s->fb_h);

  // NVG drawing functions - should be no GL inside NVG frame
  nvgBeginFrame(s->vg, s->fb_w, s->fb_h, 1.0f);

  if (draw_vision) {
    ui_draw_vision(s);
  }

  nvgEndFrame(s->vg);
  glDisable(GL_BLEND);
}

void ui_draw_image(const UIState *s, const Rect &r, const char *name, float alpha) {
  nvgBeginPath(s->vg);
  NVGpaint imgPaint = nvgImagePattern(s->vg, r.x, r.y, r.w, r.h, 0, s->images.at(name), alpha);
  nvgRect(s->vg, r.x, r.y, r.w, r.h);
  nvgFillPaint(s->vg, imgPaint);
  nvgFill(s->vg);
}

void ui_draw_rect(NVGcontext *vg, const Rect &r, NVGcolor color, int width, float radius) {
  nvgBeginPath(vg);
  radius > 0 ? nvgRoundedRect(vg, r.x, r.y, r.w, r.h, radius) : nvgRect(vg, r.x, r.y, r.w, r.h);
  nvgStrokeColor(vg, color);
  nvgStrokeWidth(vg, width);
  nvgStroke(vg);
}

static inline void fill_rect(NVGcontext *vg, const Rect &r, const NVGcolor *color, const NVGpaint *paint, float radius) {
  nvgBeginPath(vg);
  radius > 0 ? nvgRoundedRect(vg, r.x, r.y, r.w, r.h, radius) : nvgRect(vg, r.x, r.y, r.w, r.h);
  if (color) nvgFillColor(vg, *color);
  if (paint) nvgFillPaint(vg, *paint);
  nvgFill(vg);
}
void ui_fill_rect(NVGcontext *vg, const Rect &r, const NVGcolor &color, float radius) {
  fill_rect(vg, r, &color, nullptr, radius);
}
void ui_fill_rect(NVGcontext *vg, const Rect &r, const NVGpaint &paint, float radius) {
  fill_rect(vg, r, nullptr, &paint, radius);
}

static const char frame_vertex_shader[] =
#ifdef NANOVG_GL3_IMPLEMENTATION
  "#version 150 core\n"
#else
  "#version 300 es\n"
#endif
  "in vec4 aPosition;\n"
  "in vec4 aTexCoord;\n"
  "uniform mat4 uTransform;\n"
  "out vec4 vTexCoord;\n"
  "void main() {\n"
  "  gl_Position = uTransform * aPosition;\n"
  "  vTexCoord = aTexCoord;\n"
  "}\n";

static const char frame_fragment_shader[] =
#ifdef NANOVG_GL3_IMPLEMENTATION
  "#version 150 core\n"
#else
  "#version 300 es\n"
#endif
  "precision mediump float;\n"
  "uniform sampler2D uTexture;\n"
  "in vec4 vTexCoord;\n"
  "out vec4 colorOut;\n"
  "void main() {\n"
  "  colorOut = texture(uTexture, vTexCoord.xy);\n"
#ifdef QCOM
  "  vec3 dz = vec3(0.0627f, 0.0627f, 0.0627f);\n"
  "  colorOut.rgb = ((vec3(1.0f, 1.0f, 1.0f) - dz) * colorOut.rgb / vec3(1.0f, 1.0f, 1.0f)) + dz;\n"
#endif
  "}\n";

static const mat4 device_transform = {{
  1.0,  0.0, 0.0, 0.0,
  0.0,  1.0, 0.0, 0.0,
  0.0,  0.0, 1.0, 0.0,
  0.0,  0.0, 0.0, 1.0,
}};

void ui_nvg_init(UIState *s) {
  // init drawing

  // on EON, we enable MSAA
  s->vg = Hardware::EON() ? nvgCreate(0) : nvgCreate(NVG_ANTIALIAS | NVG_STENCIL_STROKES | NVG_DEBUG);
  assert(s->vg);

  // init fonts
  std::pair<const char *, const char *> fonts[] = {
      {"sans-bold", "../assets/fonts/opensans_bold.ttf"},
  };
  for (auto [name, file] : fonts) {
    int font_id = nvgCreateFont(s->vg, name, file);
    assert(font_id >= 0);
  }

  s->images["driver_face"] = nvgCreateImage(s->vg, "../assets/img_driver_face.png", 1);
  assert(s->images["driver_face"] != 0);

  // init gl
  s->gl_shader = std::make_unique<GLShader>(frame_vertex_shader, frame_fragment_shader);
  GLint frame_pos_loc = glGetAttribLocation(s->gl_shader->prog, "aPosition");
  GLint frame_texcoord_loc = glGetAttribLocation(s->gl_shader->prog, "aTexCoord");

  glViewport(0, 0, s->fb_w, s->fb_h);

  glDisable(GL_DEPTH_TEST);

  assert(glGetError() == GL_NO_ERROR);

  float x1 = 1.0, x2 = 0.0, y1 = 1.0, y2 = 0.0;
  const uint8_t frame_indicies[] = {0, 1, 2, 0, 2, 3};
  const float frame_coords[4][4] = {
    {-1.0, -1.0, x2, y1}, //bl
    {-1.0,  1.0, x2, y2}, //tl
    { 1.0,  1.0, x1, y2}, //tr
    { 1.0, -1.0, x1, y1}, //br
  };

  glGenVertexArrays(1, &s->frame_vao);
  glBindVertexArray(s->frame_vao);
  glGenBuffers(1, &s->frame_vbo);
  glBindBuffer(GL_ARRAY_BUFFER, s->frame_vbo);
  glBufferData(GL_ARRAY_BUFFER, sizeof(frame_coords), frame_coords, GL_STATIC_DRAW);
  glEnableVertexAttribArray(frame_pos_loc);
  glVertexAttribPointer(frame_pos_loc, 2, GL_FLOAT, GL_FALSE,
                        sizeof(frame_coords[0]), (const void *)0);
  glEnableVertexAttribArray(frame_texcoord_loc);
  glVertexAttribPointer(frame_texcoord_loc, 2, GL_FLOAT, GL_FALSE,
                        sizeof(frame_coords[0]), (const void *)(sizeof(float) * 2));
  glGenBuffers(1, &s->frame_ibo);
  glBindBuffer(GL_ELEMENT_ARRAY_BUFFER, s->frame_ibo);
  glBufferData(GL_ELEMENT_ARRAY_BUFFER, sizeof(frame_indicies), frame_indicies, GL_STATIC_DRAW);
  glBindBuffer(GL_ARRAY_BUFFER, 0);
  glBindVertexArray(0);

  ui_resize(s, s->fb_w, s->fb_h);
}

void ui_resize(UIState *s, int width, int height) {
  s->fb_w = width;
  s->fb_h = height;

  auto intrinsic_matrix = s->wide_camera ? ecam_intrinsic_matrix : fcam_intrinsic_matrix;

  s->zoom = zoom / intrinsic_matrix.v[0];

  if (s->wide_camera) {
    s->zoom *= 0.5;
  }

  s->video_rect = Rect{0, 0, s->fb_w, s->fb_h};
  float zx = s->zoom * 2 * intrinsic_matrix.v[2] / s->video_rect.w;
  float zy = s->zoom * 2 * intrinsic_matrix.v[5] / s->video_rect.h;

  const mat4 frame_transform = {{
    zx, 0.0, 0.0, 0.0,
    0.0, zy, 0.0, -y_offset / s->video_rect.h * 2,
    0.0, 0.0, 1.0, 0.0,
    0.0, 0.0, 0.0, 1.0,
  }};

  s->rear_frame_mat = matmul(device_transform, frame_transform);

  // Apply transformation such that video pixel coordinates match video
  // 1) Put (0, 0) in the middle of the video
  nvgTranslate(s->vg, s->video_rect.x + s->video_rect.w / 2, s->video_rect.y + s->video_rect.h / 2 + y_offset);

  // 2) Apply same scaling as video
  nvgScale(s->vg, s->zoom, s->zoom);

  // 3) Put (0, 0) in top left corner of video
  nvgTranslate(s->vg, -intrinsic_matrix.v[2], -intrinsic_matrix.v[5]);

  nvgCurrentTransform(s->vg, s->car_space_transform);
  nvgResetTransform(s->vg);
}<|MERGE_RESOLUTION|>--- conflicted
+++ resolved
@@ -23,12 +23,6 @@
 
 #include "selfdrive/ui/ui.h"
 
-static void ui_draw_text(const UIState *s, float x, float y, const char *string, float size, NVGcolor color, const char *font_name) {
-  nvgFontFace(s->vg, font_name);
-  nvgFontSize(s->vg, size);
-  nvgFillColor(s->vg, color);
-  nvgText(s->vg, x, y, string, NULL);
-}
 
 static void draw_chevron(UIState *s, float x, float y, float sz, NVGcolor fillColor, NVGcolor glowColor) {
   // glow
@@ -52,21 +46,6 @@
   nvgFill(s->vg);
 }
 
-static void ui_draw_circle_image(const UIState *s, int center_x, int center_y, int radius, const char *image, NVGcolor color, float img_alpha) {
-  nvgBeginPath(s->vg);
-  nvgCircle(s->vg, center_x, center_y, radius);
-  nvgFillColor(s->vg, color);
-  nvgFill(s->vg);
-  const int img_size = radius * 1.5;
-  ui_draw_image(s, {center_x - (img_size / 2), center_y - (img_size / 2), img_size, img_size}, image, img_alpha);
-}
-
-static void ui_draw_circle_image(const UIState *s, int center_x, int center_y, int radius, const char *image, bool active) {
-  float bg_alpha = active ? 0.3f : 0.1f;
-  float img_alpha = active ? 1.0f : 0.15f;
-  ui_draw_circle_image(s, center_x, center_y, radius, image, nvgRGBA(0, 0, 0, (255 * bg_alpha)), img_alpha);
-}
-
 static void draw_lead(UIState *s, const cereal::RadarState::LeadData::Reader &lead_data, const vertex_data &vd) {
   // Draw lead car indicator
   auto [x, y] = vd;
@@ -160,13 +139,6 @@
 
 // Draw all world space objects.
 static void ui_draw_world(UIState *s) {
-<<<<<<< HEAD
-  const UIScene *scene = &s->scene;
-=======
-  // Don't draw on top of sidebar
-  nvgScissor(s->vg, s->viz_rect.x, s->viz_rect.y, s->viz_rect.w, s->viz_rect.h);
->>>>>>> 4dfdf0e5
-
   // Draw lane edges and vision/mpc tracks
   ui_draw_vision_lane_lines(s);
 
@@ -185,96 +157,6 @@
   nvgResetScissor(s->vg);
 }
 
-<<<<<<< HEAD
-static void ui_draw_driver_view(UIState *s) {
-  const bool is_rhd = s->scene.is_rhd;
-  const int width = 4 * s->viz_rect.h / 3;
-  const Rect rect = {s->viz_rect.centerX() - width / 2, s->viz_rect.y, width, s->viz_rect.h};  // x, y, w, h
-  const Rect valid_rect = {is_rhd ? rect.right() - rect.h / 2 : rect.x, rect.y, rect.h / 2, rect.h};
-
-  // blackout
-  const int blackout_x_r = valid_rect.right();
-#ifndef QCOM2
-  const int blackout_w_r = rect.right() - valid_rect.right();
-  const int blackout_x_l = rect.x;
-#else
-  const int blackout_w_r = s->viz_rect.right() - valid_rect.right();
-  const int blackout_x_l = s->viz_rect.x;
-#endif
-  const int blackout_w_l = valid_rect.x - blackout_x_l;
-  ui_fill_rect(s->vg, {blackout_x_l, rect.y, blackout_w_l, rect.h}, COLOR_BLACK_ALPHA(144));
-  ui_fill_rect(s->vg, {blackout_x_r, rect.y, blackout_w_r, rect.h}, COLOR_BLACK_ALPHA(144));
-
-  const bool face_detected = s->scene.driver_state.getFaceProb() > 0.4;
-  if (face_detected) {
-    auto fxy_list = s->scene.driver_state.getFacePosition();
-    float face_x = fxy_list[0];
-    float face_y = fxy_list[1];
-    int fbox_x = valid_rect.centerX() + (is_rhd ? face_x : -face_x) * valid_rect.w;
-    int fbox_y = valid_rect.centerY() + face_y * valid_rect.h;
-
-    float alpha = 0.2;
-    if (face_x = std::abs(face_x), face_y = std::abs(face_y); face_x <= 0.35 && face_y <= 0.4)
-      alpha = 0.8 - (face_x > face_y ? face_x : face_y) * 0.6 / 0.375;
-
-    const int box_size = 0.6 * rect.h / 2;
-    ui_draw_rect(s->vg, {fbox_x - box_size / 2, fbox_y - box_size / 2, box_size, box_size}, nvgRGBAf(1.0, 1.0, 1.0, alpha), 10, 35.);
-  }
-
-  // draw face icon
-  const int face_radius = 85;
-  const int center_x = is_rhd ? rect.right() - face_radius : rect.x + face_radius;
-  const int center_y = rect.bottom() - face_radius;
-  ui_draw_circle_image(s, center_x, center_y, face_radius, "driver_face", face_detected);
-=======
-static void ui_draw_vision_maxspeed(UIState *s) {
-  const int SET_SPEED_NA = 255;
-  float maxspeed = (*s->sm)["controlsState"].getControlsState().getVCruise();
-  const bool is_cruise_set = maxspeed != 0 && maxspeed != SET_SPEED_NA;
-  if (is_cruise_set && !s->scene.is_metric) { maxspeed *= 0.6225; }
-
-  const Rect rect = {s->viz_rect.x + (bdr_s * 2), int(s->viz_rect.y + (bdr_s * 1.5)), 184, 202};
-  ui_fill_rect(s->vg, rect, COLOR_BLACK_ALPHA(100), 30.);
-  ui_draw_rect(s->vg, rect, COLOR_WHITE_ALPHA(100), 10, 20.);
-
-  nvgTextAlign(s->vg, NVG_ALIGN_CENTER | NVG_ALIGN_BASELINE);
-  ui_draw_text(s, rect.centerX(), 148, "MAX", 26 * 2.5, COLOR_WHITE_ALPHA(is_cruise_set ? 200 : 100), "sans-regular");
-  if (is_cruise_set) {
-    const std::string maxspeed_str = std::to_string((int)std::nearbyint(maxspeed));
-    ui_draw_text(s, rect.centerX(), 242, maxspeed_str.c_str(), 48 * 2.5, COLOR_WHITE, "sans-bold");
-  } else {
-    ui_draw_text(s, rect.centerX(), 242, "N/A", 42 * 2.5, COLOR_WHITE_ALPHA(100), "sans-semibold");
-  }
-}
-
-static void ui_draw_vision_speed(UIState *s) {
-  const float speed = std::max(0.0, (*s->sm)["carState"].getCarState().getVEgo() * (s->scene.is_metric ? 3.6 : 2.2369363));
-  const std::string speed_str = std::to_string((int)std::nearbyint(speed));
-  nvgTextAlign(s->vg, NVG_ALIGN_CENTER | NVG_ALIGN_BASELINE);
-  ui_draw_text(s, s->viz_rect.centerX(), 240, speed_str.c_str(), 96 * 2.5, COLOR_WHITE, "sans-bold");
-  ui_draw_text(s, s->viz_rect.centerX(), 320, s->scene.is_metric ? "km/h" : "mph", 36 * 2.5, COLOR_WHITE_ALPHA(200), "sans-regular");
-}
-
-static void ui_draw_vision_event(UIState *s) {
-  if (s->scene.engageable) {
-    // draw steering wheel
-    const int radius = 96;
-    const int center_x = s->viz_rect.right() - radius - bdr_s * 2;
-    const int center_y = s->viz_rect.y + radius  + (bdr_s * 1.5);
-    const QColor &color = bg_colors[s->status];
-    NVGcolor nvg_color = nvgRGBA(color.red(), color.green(), color.blue(), color.alpha());
-    ui_draw_circle_image(s, center_x, center_y, radius, "wheel", nvg_color, 1.0f);
-  }
-}
-
-static void ui_draw_vision_face(UIState *s) {
-  const int radius = 96;
-  const int center_x = s->viz_rect.x + radius + (bdr_s * 2);
-  const int center_y = s->viz_rect.bottom() - footer_h / 2;
-  ui_draw_circle_image(s, center_x, center_y, radius, "driver_face", s->scene.dm_active);
->>>>>>> 4dfdf0e5
-}
-
 static void ui_draw_vision_header(UIState *s) {
   NVGpaint gradient = nvgLinearGradient(s->vg, s->viz_rect.x,
                         s->viz_rect.y+(header_h-(header_h/2.5)),
@@ -297,37 +179,13 @@
 
 static void ui_draw_vision(UIState *s) {
   const UIScene *scene = &s->scene;
-<<<<<<< HEAD
-  if (!scene->driver_view) {
-    // Draw augmented elements
-    if (scene->world_objects_visible) {
-      ui_draw_world(s);
-    }
-    ui_draw_vision_header(s);
-  } else {
-    ui_draw_driver_view(s);
-  }
-}
-
-=======
   // Draw augmented elements
   if (scene->world_objects_visible) {
     ui_draw_world(s);
   }
-  // Set Speed, Current Speed, Status/Events
   ui_draw_vision_header(s);
-  if ((*s->sm)["controlsState"].getControlsState().getAlertSize() == cereal::ControlsState::AlertSize::NONE) {
-    ui_draw_vision_face(s);
-  }
-}
-
-static void ui_draw_background(UIState *s) {
-  const QColor &color = bg_colors[s->status];
-  glClearColor(color.redF(), color.greenF(), color.blueF(), 1.0);
-  glClear(GL_STENCIL_BUFFER_BIT | GL_COLOR_BUFFER_BIT);
-}
-
->>>>>>> 4dfdf0e5
+}
+
 void ui_draw(UIState *s, int w, int h) {
   s->viz_rect = Rect{0, 0, w, h};
 
