#include "selfdrive/ui/qt/onroad.h"

#include <iostream>

#include "selfdrive/common/swaglog.h"
#include "selfdrive/common/timing.h"
#include "selfdrive/ui/paint.h"
#include "selfdrive/ui/qt/util.h"

#ifdef ENABLE_MAPS
#include "selfdrive/ui/qt/maps/map.h"
#endif

OnroadWindow::OnroadWindow(QWidget *parent) : QWidget(parent) {
  main_layout = new QStackedLayout(this);
  main_layout->setStackingMode(QStackedLayout::StackAll);

  // old UI on bottom
<<<<<<< HEAD
  NvgWindow *nvg = new NvgWindow(this);
  layout->addWidget(nvg);
  QObject::connect(this, &OnroadWindow::update, nvg, &NvgWindow::update);

  VisionOverlay *vision = new VisionOverlay(this);
  QObject::connect(this, &OnroadWindow::update, vision, &VisionOverlay::update);
  QObject::connect(this, &OnroadWindow::offroadTransition, vision, &VisionOverlay::offroadTransition);
  layout->addWidget(vision);

  OnroadAlerts *alerts = new OnroadAlerts(this);
  QObject::connect(this, &OnroadWindow::update, alerts, &OnroadAlerts::update);
  QObject::connect(this, &OnroadWindow::offroadTransition, alerts, &OnroadAlerts::offroadTransition);

  // hack to align the onroad alerts, better way to do this?
  QVBoxLayout *alerts_container = new QVBoxLayout(this);
  alerts_container->setMargin(0);
  alerts_container->addStretch(1);
  alerts_container->addWidget(alerts, 0, Qt::AlignBottom);
  QWidget *w = new QWidget(this);
  w->setLayout(alerts_container);
  layout->addWidget(w);

  // setup stacking order
  vision->raise();
  w->raise();

  QObject::connect(this, &OnroadWindow::update, this, &OnroadWindow::updateSlot);

  QVBoxLayout *container = new QVBoxLayout();
  container->setMargin(30);
  container->addLayout(layout);
  setLayout(container);
}

void OnroadWindow::paintEvent(QPaintEvent *event) {
  QPainter p(this);
  QColor c = bg;
  c.setAlpha(255);
  p.setPen(Qt::NoPen);
  p.setBrush(QBrush(c));
  p.drawRect(rect());
}

void OnroadWindow::updateSlot(const UIState &s) {
  auto c = bg_colors[s.status];
  if (bg != c) {
    bg = c;
    repaint();
  }
=======
  nvg = new NvgWindow(this);
  QObject::connect(this, &OnroadWindow::update, nvg, &NvgWindow::update);

  QWidget * split_wrapper = new QWidget;
  split = new QHBoxLayout(split_wrapper);
  split->setContentsMargins(0, 0, 0, 0);
  split->setSpacing(0);
  split->addWidget(nvg);

  main_layout->addWidget(split_wrapper);

  alerts = new OnroadAlerts(this);
  alerts->setAttribute(Qt::WA_TransparentForMouseEvents, true);
  QObject::connect(this, &OnroadWindow::update, alerts, &OnroadAlerts::updateState);
  QObject::connect(this, &OnroadWindow::offroadTransitionSignal, alerts, &OnroadAlerts::offroadTransition);
  QObject::connect(this, &OnroadWindow::offroadTransitionSignal, this, &OnroadWindow::offroadTransition);
  main_layout->addWidget(alerts);

  // setup stacking order
  alerts->raise();

  setAttribute(Qt::WA_OpaquePaintEvent);
>>>>>>> 4dfdf0e5
}


<<<<<<< HEAD
OnroadAlerts::OnroadAlerts(QWidget *parent) : QWidget(parent) {
  layout = new QVBoxLayout(this);
  layout->setSpacing(40);
  layout->setMargin(20);
=======
void OnroadWindow::offroadTransition(bool offroad) {
#ifdef ENABLE_MAPS
  if (!offroad) {
    QString token = QString::fromStdString(Params().get("MapboxToken"));
    if (map == nullptr && !token.isEmpty()) {
      QMapboxGLSettings settings;
      if (!Hardware::PC()) {
        settings.setCacheDatabasePath("/data/mbgl-cache.db");
      }
      settings.setCacheDatabaseMaximumSize(20 * 1024 * 1024);
      settings.setAccessToken(token.trimmed());
>>>>>>> 4dfdf0e5

      MapWindow * m = new MapWindow(settings);
      QObject::connect(this, &OnroadWindow::offroadTransitionSignal, m, &MapWindow::offroadTransition);
      split->addWidget(m);

      map = m;
    }

  }
#endif
}

// ***** onroad widgets *****

OnroadAlerts::OnroadAlerts(QWidget *parent) : QWidget(parent) {
  for (auto &kv : sound_map) {
    auto path = QUrl::fromLocalFile(kv.second.first);
    sounds[kv.first].setSource(path);
  }
}

void OnroadAlerts::updateState(const UIState &s) {
  SubMaster &sm = *(s.sm);
  if (sm.updated("carState")) {
    // scale volume with speed
    volume = util::map_val(sm["carState"].getCarState().getVEgo(), 0.f, 20.f,
                           Hardware::MIN_VOLUME, Hardware::MAX_VOLUME);
  }
  if (sm["deviceState"].getDeviceState().getStarted()) {
    if (sm.updated("controlsState")) {
      const cereal::ControlsState::Reader &cs = sm["controlsState"].getControlsState();
      updateAlert(QString::fromStdString(cs.getAlertText1()), QString::fromStdString(cs.getAlertText2()),
                  cs.getAlertBlinkingRate(), cs.getAlertType(), cs.getAlertSize(), cs.getAlertSound());
    } else if ((sm.frame - s.scene.started_frame) > 10 * UI_FREQ) {
      // Handle controls timeout
      if (sm.rcv_frame("controlsState") < s.scene.started_frame) {
        // car is started, but controlsState hasn't been seen at all
        updateAlert("openpilot Unavailable", "Waiting for controls to start", 0,
                    "controlsWaiting", cereal::ControlsState::AlertSize::MID, AudibleAlert::NONE);
      } else if ((sm.frame - sm.rcv_frame("controlsState")) > 5 * UI_FREQ) {
        // car is started, but controls is lagging or died
        updateAlert("TAKE CONTROL IMMEDIATELY", "Controls Unresponsive", 0,
                    "controlsUnresponsive", cereal::ControlsState::AlertSize::FULL, AudibleAlert::CHIME_WARNING_REPEAT);

        // TODO: clean this up once Qt handles the border
        QUIState::ui_state.status = STATUS_ALERT;
      }
    }
  }

<<<<<<< HEAD
  bg = bg_colors[s.status];
  float a  = 0.375 * cos((millis_since_boot() / 1000) * 2 * M_PI * blinking_rate) + 0.625;
  bg.setAlpha(a*255);
=======
  // TODO: add blinking back if performant
  //float alpha = 0.375 * cos((millis_since_boot() / 1000) * 2 * M_PI * blinking_rate) + 0.625;
  bg = bg_colors[s.status];
>>>>>>> 4dfdf0e5
}

void OnroadAlerts::offroadTransition(bool offroad) {
  updateAlert("", "", 0, "", cereal::ControlsState::AlertSize::NONE, AudibleAlert::NONE);
}

void OnroadAlerts::updateAlert(const QString &t1, const QString &t2, float blink_rate,
                               const std::string &type, cereal::ControlsState::AlertSize size, AudibleAlert sound) {
<<<<<<< HEAD

  title->setText(text1);
  msg->setText(text2);
  msg->setVisible(!msg->text().isEmpty());
  blinking_rate = blink_rate;

  if (alert_type.compare(type) != 0) {
    if (size == cereal::ControlsState::AlertSize::SMALL) {
      setFixedHeight(241);
      title->setStyleSheet("font-size: 70px; font-weight: 500;");
    } else if (size == cereal::ControlsState::AlertSize::MID) {
      setFixedHeight(390);
      msg->setStyleSheet("font-size: 65px; font-weight: 400;");
      title->setStyleSheet("font-size: 80px; font-weight: 500;");
    } else if (size == cereal::ControlsState::AlertSize::FULL) {
      setFixedHeight(vwp_h);
      int title_size = (title->text().size() > 15) ? 130 : 110;
      title->setStyleSheet(QString("font-size: %1px; font-weight: 500;").arg(title_size));
      msg->setStyleSheet("font-size: 90px; font-weight: 400;");
    }
    repaint();

    stopSounds();
    if (sound != AudibleAlert::NONE) {
      playSound(sound);
    }
  }
  alert_type = type;
  setVisible(size != cereal::ControlsState::AlertSize::NONE);
=======
  if (alert_type.compare(type) == 0 && text1.compare(t1) == 0 && text2.compare(t2) == 0) {
    return;
  }

  stopSounds();
  if (sound != AudibleAlert::NONE) {
    playSound(sound);
  }

  text1 = t1;
  text2 = t2;
  alert_type = type;
  alert_size = size;
  blinking_rate = blink_rate;

  update();
>>>>>>> 4dfdf0e5
}

void OnroadAlerts::playSound(AudibleAlert alert) {
  int loops = sound_map[alert].second ? QSoundEffect::Infinite : 0;
  sounds[alert].setLoopCount(loops);
  sounds[alert].setVolume(volume);
  sounds[alert].play();
}

void OnroadAlerts::stopSounds() {
  for (auto &kv : sounds) {
    // Only stop repeating sounds
    if (kv.second.loopsRemaining() == QSoundEffect::Infinite) {
      kv.second.stop();
    }
  }
}

void OnroadAlerts::paintEvent(QPaintEvent *event) {
  QPainter p(this);
<<<<<<< HEAD
  p.setPen(Qt::NoPen);
  p.setBrush(QBrush(bg));
  p.drawRect(rect());
=======

  if (alert_size == cereal::ControlsState::AlertSize::NONE) {
    return;
  }
  static std::map<cereal::ControlsState::AlertSize, const int> alert_sizes = {
    {cereal::ControlsState::AlertSize::SMALL, 271},
    {cereal::ControlsState::AlertSize::MID, 420},
    {cereal::ControlsState::AlertSize::FULL, height()},
  };
  int h = alert_sizes[alert_size];
  QRect r = QRect(0, height() - h, width(), h);

  // draw background + gradient
  p.setPen(Qt::NoPen);
  p.setCompositionMode(QPainter::CompositionMode_SourceOver);

  p.setBrush(QBrush(bg));
  p.drawRect(r);

  QLinearGradient g(0, r.y(), 0, r.bottom());
  g.setColorAt(0, QColor::fromRgbF(0, 0, 0, 0.05));
  g.setColorAt(1, QColor::fromRgbF(0, 0, 0, 0.35));

  p.setCompositionMode(QPainter::CompositionMode_DestinationOver);
  p.setBrush(QBrush(g));
  p.fillRect(r, g);
  p.setCompositionMode(QPainter::CompositionMode_SourceOver);

  // remove bottom border
  r = QRect(0, height() - h, width(), h - 30);

  // text
  const QPoint c = r.center();
  p.setPen(QColor(0xff, 0xff, 0xff));
  p.setRenderHint(QPainter::TextAntialiasing);
  if (alert_size == cereal::ControlsState::AlertSize::SMALL) {
    configFont(p, "Open Sans", 74, "SemiBold");
    p.drawText(r, Qt::AlignCenter, text1);
  } else if (alert_size == cereal::ControlsState::AlertSize::MID) {
    configFont(p, "Open Sans", 88, "Bold");
    p.drawText(QRect(0, c.y() - 125, width(), 150), Qt::AlignHCenter | Qt::AlignTop, text1);
    configFont(p, "Open Sans", 66, "Regular");
    p.drawText(QRect(0, c.y() + 21, width(), 90), Qt::AlignHCenter, text2);
  } else if (alert_size == cereal::ControlsState::AlertSize::FULL) {
    bool l = text1.length() > 15;
    configFont(p, "Open Sans", l ? 132 : 177, "Bold");
    p.drawText(QRect(0, r.y() + (l ? 240 : 270), width(), 600), Qt::AlignHCenter | Qt::TextWordWrap, text1);
    configFont(p, "Open Sans", 88, "Regular");
    p.drawText(QRect(0, r.height() - (l ? 361 : 420), width(), 300), Qt::AlignHCenter | Qt::TextWordWrap, text2);
  }
}


NvgWindow::NvgWindow(QWidget *parent) : QOpenGLWidget(parent) {
  setAttribute(Qt::WA_OpaquePaintEvent);
>>>>>>> 4dfdf0e5
}

NvgWindow::~NvgWindow() {
  makeCurrent();
  doneCurrent();
}

void NvgWindow::initializeGL() {
  initializeOpenGLFunctions();
  std::cout << "OpenGL version: " << glGetString(GL_VERSION) << std::endl;
  std::cout << "OpenGL vendor: " << glGetString(GL_VENDOR) << std::endl;
  std::cout << "OpenGL renderer: " << glGetString(GL_RENDERER) << std::endl;
  std::cout << "OpenGL language version: " << glGetString(GL_SHADING_LANGUAGE_VERSION) << std::endl;

  ui_nvg_init(&QUIState::ui_state);
  prev_draw_t = millis_since_boot();
}

void NvgWindow::update(const UIState &s) {
  // Connecting to visionIPC requires opengl to be current
  if (s.vipc_client->connected) {
    makeCurrent();
  }
  repaint();
}

void NvgWindow::resizeGL(int w, int h) {
  ui_resize(&QUIState::ui_state, w, h);
}

void NvgWindow::paintGL() {
  ui_draw(&QUIState::ui_state, width(), height());

  double cur_draw_t = millis_since_boot();
  double dt = cur_draw_t - prev_draw_t;
  if (dt > 66) {
    // warn on sub 15fps
    LOGW("slow frame time: %.2f", dt);
  }
  prev_draw_t = cur_draw_t;
}<|MERGE_RESOLUTION|>--- conflicted
+++ resolved
@@ -12,23 +12,32 @@
 #endif
 
 OnroadWindow::OnroadWindow(QWidget *parent) : QWidget(parent) {
-  main_layout = new QStackedLayout(this);
+  main_layout = new QStackedLayout();
   main_layout->setStackingMode(QStackedLayout::StackAll);
 
   // old UI on bottom
-<<<<<<< HEAD
-  NvgWindow *nvg = new NvgWindow(this);
-  layout->addWidget(nvg);
+  nvg = new NvgWindow(this);
   QObject::connect(this, &OnroadWindow::update, nvg, &NvgWindow::update);
+
+  QWidget * split_wrapper = new QWidget;
+  split = new QHBoxLayout(split_wrapper);
+  split->setContentsMargins(0, 0, 0, 0);
+  split->setSpacing(0);
+  split->addWidget(nvg);
+
+  main_layout->addWidget(split_wrapper);
+
+  alerts = new OnroadAlerts(this);
+  alerts->setAttribute(Qt::WA_TransparentForMouseEvents, true);
+  QObject::connect(this, &OnroadWindow::update, alerts, &OnroadAlerts::updateState);
+  QObject::connect(this, &OnroadWindow::offroadTransitionSignal, alerts, &OnroadAlerts::offroadTransition);
+  QObject::connect(this, &OnroadWindow::offroadTransitionSignal, this, &OnroadWindow::offroadTransition);
+  main_layout->addWidget(alerts);
 
   VisionOverlay *vision = new VisionOverlay(this);
   QObject::connect(this, &OnroadWindow::update, vision, &VisionOverlay::update);
   QObject::connect(this, &OnroadWindow::offroadTransition, vision, &VisionOverlay::offroadTransition);
-  layout->addWidget(vision);
-
-  OnroadAlerts *alerts = new OnroadAlerts(this);
-  QObject::connect(this, &OnroadWindow::update, alerts, &OnroadAlerts::update);
-  QObject::connect(this, &OnroadWindow::offroadTransition, alerts, &OnroadAlerts::offroadTransition);
+  main_layout->addWidget(vision);
 
   // hack to align the onroad alerts, better way to do this?
   QVBoxLayout *alerts_container = new QVBoxLayout(this);
@@ -37,18 +46,22 @@
   alerts_container->addWidget(alerts, 0, Qt::AlignBottom);
   QWidget *w = new QWidget(this);
   w->setLayout(alerts_container);
-  layout->addWidget(w);
+  main_layout->addWidget(w);
 
   // setup stacking order
   vision->raise();
+  alerts->raise();
   w->raise();
 
   QObject::connect(this, &OnroadWindow::update, this, &OnroadWindow::updateSlot);
 
+  // for border
   QVBoxLayout *container = new QVBoxLayout();
   container->setMargin(30);
-  container->addLayout(layout);
+  container->addLayout(main_layout);
   setLayout(container);
+
+  setAttribute(Qt::WA_OpaquePaintEvent);
 }
 
 void OnroadWindow::paintEvent(QPaintEvent *event) {
@@ -66,39 +79,9 @@
     bg = c;
     repaint();
   }
-=======
-  nvg = new NvgWindow(this);
-  QObject::connect(this, &OnroadWindow::update, nvg, &NvgWindow::update);
-
-  QWidget * split_wrapper = new QWidget;
-  split = new QHBoxLayout(split_wrapper);
-  split->setContentsMargins(0, 0, 0, 0);
-  split->setSpacing(0);
-  split->addWidget(nvg);
-
-  main_layout->addWidget(split_wrapper);
-
-  alerts = new OnroadAlerts(this);
-  alerts->setAttribute(Qt::WA_TransparentForMouseEvents, true);
-  QObject::connect(this, &OnroadWindow::update, alerts, &OnroadAlerts::updateState);
-  QObject::connect(this, &OnroadWindow::offroadTransitionSignal, alerts, &OnroadAlerts::offroadTransition);
-  QObject::connect(this, &OnroadWindow::offroadTransitionSignal, this, &OnroadWindow::offroadTransition);
-  main_layout->addWidget(alerts);
-
-  // setup stacking order
-  alerts->raise();
-
-  setAttribute(Qt::WA_OpaquePaintEvent);
->>>>>>> 4dfdf0e5
-}
-
-
-<<<<<<< HEAD
-OnroadAlerts::OnroadAlerts(QWidget *parent) : QWidget(parent) {
-  layout = new QVBoxLayout(this);
-  layout->setSpacing(40);
-  layout->setMargin(20);
-=======
+}
+
+
 void OnroadWindow::offroadTransition(bool offroad) {
 #ifdef ENABLE_MAPS
   if (!offroad) {
@@ -110,7 +93,6 @@
       }
       settings.setCacheDatabaseMaximumSize(20 * 1024 * 1024);
       settings.setAccessToken(token.trimmed());
->>>>>>> 4dfdf0e5
 
       MapWindow * m = new MapWindow(settings);
       QObject::connect(this, &OnroadWindow::offroadTransitionSignal, m, &MapWindow::offroadTransition);
@@ -161,15 +143,9 @@
     }
   }
 
-<<<<<<< HEAD
-  bg = bg_colors[s.status];
-  float a  = 0.375 * cos((millis_since_boot() / 1000) * 2 * M_PI * blinking_rate) + 0.625;
-  bg.setAlpha(a*255);
-=======
   // TODO: add blinking back if performant
   //float alpha = 0.375 * cos((millis_since_boot() / 1000) * 2 * M_PI * blinking_rate) + 0.625;
   bg = bg_colors[s.status];
->>>>>>> 4dfdf0e5
 }
 
 void OnroadAlerts::offroadTransition(bool offroad) {
@@ -178,37 +154,6 @@
 
 void OnroadAlerts::updateAlert(const QString &t1, const QString &t2, float blink_rate,
                                const std::string &type, cereal::ControlsState::AlertSize size, AudibleAlert sound) {
-<<<<<<< HEAD
-
-  title->setText(text1);
-  msg->setText(text2);
-  msg->setVisible(!msg->text().isEmpty());
-  blinking_rate = blink_rate;
-
-  if (alert_type.compare(type) != 0) {
-    if (size == cereal::ControlsState::AlertSize::SMALL) {
-      setFixedHeight(241);
-      title->setStyleSheet("font-size: 70px; font-weight: 500;");
-    } else if (size == cereal::ControlsState::AlertSize::MID) {
-      setFixedHeight(390);
-      msg->setStyleSheet("font-size: 65px; font-weight: 400;");
-      title->setStyleSheet("font-size: 80px; font-weight: 500;");
-    } else if (size == cereal::ControlsState::AlertSize::FULL) {
-      setFixedHeight(vwp_h);
-      int title_size = (title->text().size() > 15) ? 130 : 110;
-      title->setStyleSheet(QString("font-size: %1px; font-weight: 500;").arg(title_size));
-      msg->setStyleSheet("font-size: 90px; font-weight: 400;");
-    }
-    repaint();
-
-    stopSounds();
-    if (sound != AudibleAlert::NONE) {
-      playSound(sound);
-    }
-  }
-  alert_type = type;
-  setVisible(size != cereal::ControlsState::AlertSize::NONE);
-=======
   if (alert_type.compare(type) == 0 && text1.compare(t1) == 0 && text2.compare(t2) == 0) {
     return;
   }
@@ -225,7 +170,6 @@
   blinking_rate = blink_rate;
 
   update();
->>>>>>> 4dfdf0e5
 }
 
 void OnroadAlerts::playSound(AudibleAlert alert) {
@@ -246,15 +190,11 @@
 
 void OnroadAlerts::paintEvent(QPaintEvent *event) {
   QPainter p(this);
-<<<<<<< HEAD
-  p.setPen(Qt::NoPen);
-  p.setBrush(QBrush(bg));
-  p.drawRect(rect());
-=======
 
   if (alert_size == cereal::ControlsState::AlertSize::NONE) {
     return;
   }
+
   static std::map<cereal::ControlsState::AlertSize, const int> alert_sizes = {
     {cereal::ControlsState::AlertSize::SMALL, 271},
     {cereal::ControlsState::AlertSize::MID, 420},
@@ -306,7 +246,6 @@
 
 NvgWindow::NvgWindow(QWidget *parent) : QOpenGLWidget(parent) {
   setAttribute(Qt::WA_OpaquePaintEvent);
->>>>>>> 4dfdf0e5
 }
 
 NvgWindow::~NvgWindow() {
