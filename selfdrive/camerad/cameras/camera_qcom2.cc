--- conflicted
+++ resolved
@@ -1111,29 +1111,9 @@
   s->pm->send(c == &s->rear ? "frame" : "wideFrame", msg);
 
   if (cnt % 3 == 0) {
-<<<<<<< HEAD
-    int exposure_x;
-    int exposure_y;
-    int exposure_width;
-    int exposure_height;
-    if (true) {
-      exposure_x = 96;
-      exposure_y = 160;
-      exposure_width = 1734;
-      exposure_height = 986;
-    } else { // c == &s->wide
-      exposure_x = 96;
-      exposure_y = 250;
-      exposure_width = 1734;
-      exposure_height = 524;
-    }
-    int skip = 2;
-    set_exposure_target(c, (const uint8_t *)b->yuv_bufs[b->cur_yuv_idx].y, exposure_x, exposure_x + exposure_width, skip, exposure_y, exposure_y + exposure_height, skip);
-=======
-    const auto [x, y, w, h] = (c == &s->wide) ? std::tuple(96, 250, 1734, 524) : std::tuple(96, 160, 1734, 986);
+    const auto [x, y, w, h] = (false) ? std::tuple(96, 250, 1734, 524) : std::tuple(96, 160, 1734, 986);
     const int skip = 2;
     set_exposure_target(c, (const uint8_t *)b->cur_yuv_buf->y, x, x + w, skip, y, y + h, skip);
->>>>>>> 0b7b7241
   }
 }
 
