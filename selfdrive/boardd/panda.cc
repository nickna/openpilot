#include <stdexcept>
#include <cassert>
#include <iostream>
#include <vector>
#include <unistd.h>

#include "common/swaglog.h"
#include "common/gpio.h"
#include "common/util.h"
#include "messaging.hpp"
#include "panda.h"
#include "panda_flashing.hpp"

void panda_set_power(bool power) {
#ifdef QCOM2
  int err = 0;

  err += gpio_init(GPIO_STM_RST_N, true);
  err += gpio_init(GPIO_STM_BOOT0, true);

  err += gpio_set(GPIO_STM_RST_N, true);
  err += gpio_set(GPIO_STM_BOOT0, false);

  util::sleep_for(100); // 100 ms

  err += gpio_set(GPIO_STM_RST_N, !power);
  assert(err == 0);
#endif
}

#define LIBUSB_ENDPOINT_DIR_MASK 0x80
#define LIBUSB_ENDPOINT_IN 0x80
#define LIBUSB_ENDPOINT_OUT 0x00

#define REQUEST_IN 192

PandaComm::PandaComm(uint16_t vid, uint16_t pid) {
  int err = libusb_init(&ctx);
  if (err != 0) { goto fail; }

#if LIBUSB_API_VERSION >= 0x01000106
  libusb_set_option(ctx, LIBUSB_OPTION_LOG_LEVEL, LIBUSB_LOG_LEVEL_INFO);
#else
  libusb_set_debug(ctx, 3);
#endif

  dev_handle = libusb_open_device_with_vid_pid(ctx, vid, pid);
  if (dev_handle == NULL) { goto fail; }
  if (libusb_kernel_driver_active(dev_handle, 0) == 1) {
    libusb_detach_kernel_driver(dev_handle, 0);
  }

  err = libusb_set_configuration(dev_handle, 1);
  if (err != 0) { goto fail; }

  err = libusb_claim_interface(dev_handle, 0);
  if (err != 0) { goto fail; }
<<<<<<< HEAD
  // LOGD("Opened device with vid:pid %s: %s", vid, pid);
=======

  hw_type = get_hw_type();
  is_pigeon =
    (hw_type == cereal::PandaState::PandaType::GREY_PANDA) ||
    (hw_type == cereal::PandaState::PandaType::BLACK_PANDA) ||
    (hw_type == cereal::PandaState::PandaType::UNO) ||
    (hw_type == cereal::PandaState::PandaType::DOS);
  has_rtc = (hw_type == cereal::PandaState::PandaType::UNO) ||
    (hw_type == cereal::PandaState::PandaType::DOS);

>>>>>>> f728edfd
  return;

fail:
  cleanup();
  throw std::runtime_error("Error connecting to panda");
}

PandaComm::~PandaComm() {
  std::lock_guard lk(usb_lock);
  cleanup();
  connected = false;
}

void PandaComm::cleanup() {
  if (dev_handle) {
    libusb_release_interface(dev_handle, 0);
    libusb_close(dev_handle);
  }

  if (ctx) {
    libusb_exit(ctx);
  }
}

int PandaComm::control_read(uint8_t request_type, uint8_t bRequest, uint16_t wValue, uint16_t wIndex, unsigned char *data, uint16_t wLength, unsigned int timeout) {
  std::lock_guard lk(usb_lock);
  return libusb_control_transfer(dev_handle, (request_type & ~LIBUSB_ENDPOINT_DIR_MASK) | LIBUSB_ENDPOINT_IN, bRequest, wValue, wIndex, data, wLength, timeout);
}

int PandaComm::control_write(uint8_t request_type, uint8_t bRequest, uint16_t wValue, uint16_t wIndex, unsigned char *data, uint16_t wLength, unsigned int timeout) {
  std::lock_guard lk(usb_lock);
  return libusb_control_transfer(dev_handle, (request_type & ~LIBUSB_ENDPOINT_DIR_MASK) | LIBUSB_ENDPOINT_OUT, bRequest, wValue, wIndex, data, wLength, timeout);
}

int PandaComm::usb_write(uint8_t bRequest, uint16_t wValue, uint16_t wIndex, unsigned int timeout) {
  int err;
  const uint8_t bmRequestType = LIBUSB_ENDPOINT_OUT | LIBUSB_REQUEST_TYPE_VENDOR | LIBUSB_RECIPIENT_DEVICE;

  if (!connected) {
    return LIBUSB_ERROR_NO_DEVICE;
  }

  std::lock_guard lk(usb_lock);
  do {
    err = libusb_control_transfer(dev_handle, bmRequestType, bRequest, wValue, wIndex, NULL, 0, timeout);
    if (err < 0) handle_usb_issue(err, __func__);
  } while (err < 0 && connected);

  return err;
}

int PandaComm::usb_read(uint8_t bRequest, uint16_t wValue, uint16_t wIndex, unsigned char *data, uint16_t wLength, unsigned int timeout) {
  int err;
  const uint8_t bmRequestType = LIBUSB_ENDPOINT_IN | LIBUSB_REQUEST_TYPE_VENDOR | LIBUSB_RECIPIENT_DEVICE;

  if (!connected) {
    return LIBUSB_ERROR_NO_DEVICE;
  }

  std::lock_guard lk(usb_lock);
  do {
    err = libusb_control_transfer(dev_handle, bmRequestType, bRequest, wValue, wIndex, data, wLength, timeout);
    if (err < 0) handle_usb_issue(err, __func__);
  } while (err < 0 && connected);

  return err;
}

int PandaComm::usb_bulk_write(unsigned char endpoint, unsigned char* data, int length, unsigned int timeout) {
  int err;
  int transferred = 0;

  if (!connected) {
    return 0;
  }

  std::lock_guard lk(usb_lock);
  do {
    // Try sending can messages. If the receive buffer on the panda is full it will NAK
    // and libusb will try again. After 5ms, it will time out. We will drop the messages.
    err = libusb_bulk_transfer(dev_handle, endpoint, data, length, &transferred, timeout);

    if (err == LIBUSB_ERROR_TIMEOUT) {
      LOGW("Transmit buffer full");
      break;
    } else if (err != 0 || length != transferred) {
      handle_usb_issue(err, __func__);
    }
  } while(err != 0 && connected);

  return transferred;
}

int PandaComm::usb_bulk_read(unsigned char endpoint, unsigned char* data, int length, unsigned int timeout) {
  int err;
  int transferred = 0;

  if (!connected) {
    return 0;
  }

  std::lock_guard lk(usb_lock);

  do {
    err = libusb_bulk_transfer(dev_handle, endpoint, data, length, &transferred, timeout);

    if (err == LIBUSB_ERROR_TIMEOUT) {
      break; // timeout is okay to exit, recv still happened
    } else if (err == LIBUSB_ERROR_OVERFLOW) {
      LOGE_100("overflow got 0x%x", transferred);
    } else if (err != 0) {
      handle_usb_issue(err, __func__);
    }

  } while(err != 0 && connected);

  return transferred;
}

void PandaComm::handle_usb_issue(int err, const char func[]) {
  LOGE_100("usb error %d \"%s\" in %s", err, libusb_strerror((enum libusb_error)err), func);
  if (err == LIBUSB_ERROR_NO_DEVICE) {
    LOGE("lost connection");
    connected = false;
  }
  // TODO: check other errors, is simply retrying okay?
}


DynamicPanda::DynamicPanda() {
  reconnect();
}

// Attempts to connect once
void DynamicPanda::connect() {
  // Find the first panda device in the list of devices
  pandaExists = false;

  int err = 0;
  libusb_context* ctx;
  err = libusb_init(&ctx);
  assert(err == 0);
  libusb_device **list = NULL;
  int count = 0;
  count = libusb_get_device_list(ctx, &list);
  assert(count > 0);
  LOGD("Looking for panda");
  for (int idx = 0; idx < count; idx++) {
    libusb_device *device = list[idx];
    libusb_device_descriptor desc;
    err = libusb_get_device_descriptor(device, &desc);
    assert(err == 0);
    uint16_t vid = desc.idVendor;
    uint16_t pid = desc.idProduct;
    if (vid == 0x0483 && pid == 0xdf11) { // Panda in DFU 
      LOGD("Found panda in DFU mode, should not occur");
      pandaExists = false;
      bootstub = false;
      libusb_free_device_list(list, count);
      libusb_exit(ctx);
      throw std::runtime_error("Found DFU panda...");
    } else if (vid == 0xbbaa && pid == 0xddcc) { //Normal panda running the firmware
      c = new PandaComm(0xbbaa, 0xddcc);
      LOGD("Found panda in a good state, exiting");
      pandaExists = true;
      bootstub = false;
      break;
    } else if (vid == 0xbbaa && pid == 0xddee) {
      c = new PandaComm(0xbbaa, 0xddee);
      LOGD("Found panda in bootstub mode, some more work to do");
      pandaExists = true;
      bootstub = true;
      break;
    }
  }
  libusb_free_device_list(list, count);
  libusb_exit(ctx);
  if (!pandaExists) {
    LOGW("Dynamic panda cannot find any non DFU panda");
    throw std::runtime_error("Panda not found...");
  }
}

std::string DynamicPanda::get_version() {
  std::vector<uint8_t> fw_sig_buf(0x40);
  c->control_read(REQUEST_IN, 0xd6, 0, 0, &fw_sig_buf[0], 0x40);
  return std::string(fw_sig_buf.begin(), fw_sig_buf.end());
}

std::string DynamicPanda::get_signature() {
  std::vector<uint8_t> fw_sig_buf(128);
  c->control_read(REQUEST_IN, 0xd3, 0, 0, &fw_sig_buf[0], 64);
  c->control_read(REQUEST_IN, 0xd4, 0, 0, &fw_sig_buf[64], 64);
  return std::string(fw_sig_buf.begin(), fw_sig_buf.end());
}

void DynamicPanda::flash(std::string fw_fn) {
  LOGD("Firmware string: ");
  LOGD(fw_fn.c_str());
  LOGD("flash: main version:");
  LOGD(get_version().c_str());
  if (!bootstub) {
    reset(true, false);
  }
  assert(bootstub);

  std::string code = util::read_file(fw_fn);
  unsigned char code_data[code.length()];
  for (int i = 0 ; i < code.length() ; i++) {
    code_data[i] = code[i];
  }
  // confirm flashed is present
  std::vector<uint8_t> buf(12);
  c->control_read(REQUEST_IN, 0xb0, 0, 0, &buf[0], 12);
  assert(buf[4] == 0xde && buf[5] == 0xad && buf[6] == 0xd0 && buf[7] == 0x0d);

  //unlock flash
  LOGD("flash: unlocking");
  c->control_write(REQUEST_IN, 0xb1, 0, 0, nullptr, 0);

  // erase sectors 1-3
  LOGD("flash: erasing");
  for (int i = 1 ; i < 4 ; i++) {
    c->control_write(REQUEST_IN, 0xb2, i, 0, nullptr, 0);
  }

  // flash over EP2
  int STEP = 0x10;
  LOGD("flash: flashing");
  for(int i = 0 ; i < code.length() ; i += STEP) {
    c->usb_bulk_write(2, code_data + i, STEP);
  }
  //reset
  LOGD("flash: resetting");
  try {
    c->control_write(REQUEST_IN, 0xd8, 0, 0, nullptr, 0);
  } catch (std::runtime_error &e) {}

  reconnect();
}

void DynamicPanda::reconnect() {
  util::sleep_for(1000);
  for (int i = 0 ; i < 15 ; i++) {
    try {
     connect();
     return;
    } catch(std::runtime_error &e) {
      LOGD("reconnecting");
      PandaComm* dfu;
      try {
        dfu = new PandaComm(0x0483, 0xdf11);
        dfu_recover(dfu);
      } catch(std::runtime_error &e) {}
      delete(dfu);
      util::sleep_for(1000);
    }
  }
  throw std::runtime_error("Reconnecting timed out");
}

void DynamicPanda::reset(bool enter_bootstub, bool enter_bootloader) {
  try {
    if (enter_bootloader) {
      c->control_write(REQUEST_IN, 0xd1, 0, 0, nullptr, 0);
    } else if (enter_bootstub) {
      c->control_write(REQUEST_IN, 0xd1, 1, 0, nullptr, 0);
    } else {
      c->control_write(REQUEST_IN, 0xd8, 0, 0, nullptr, 0);
    }
  } catch(std::runtime_error &e) {}

  if (!enter_bootloader) {
    reconnect();
  }
}

void DynamicPanda::recover() {
  reset(true, false);
  reset(false, true);
  while(true) {
    LOGD("Waiting for DFU");
    util::sleep_for(100);
    try {
      PandaComm dfuPanda(0x0483, 0xdf11); // Throws exception if Panda is not in DFU mdoe
      dfu_recover(&dfuPanda);
      break;
    } catch(std::runtime_error &e) {}
  }

  do {
    try {
    connect();
    } catch(std::runtime_error &e) {};
    
    LOGD("Looking for panda");
    util::sleep_for(100);
  } while(!pandaExists);

  flash(get_firmware_fn());
}

DynamicPanda::~DynamicPanda() {
  delete(c);
}


Panda::Panda() {
  // init communication
  c = new PandaComm(0xbbaa, 0xddcc);

  hw_type = get_hw_type();

  is_pigeon =
    (hw_type == cereal::HealthData::PandaType::GREY_PANDA) ||
    (hw_type == cereal::HealthData::PandaType::BLACK_PANDA) ||
    (hw_type == cereal::HealthData::PandaType::UNO) ||
    (hw_type == cereal::HealthData::PandaType::DOS);
  has_rtc = (hw_type == cereal::HealthData::PandaType::UNO) ||
    (hw_type == cereal::HealthData::PandaType::DOS);

}

Panda::~Panda() {
  cleanup();
}

void Panda::cleanup() {
  delete(c);
}

bool Panda::connected() {
  return c->connected;
}

int Panda::usb_write(uint8_t bRequest, uint16_t wValue, uint16_t wIndex, unsigned int timeout) {
  return c->usb_write(bRequest, wValue, wIndex, timeout);
}

int Panda::usb_read(uint8_t bRequest, uint16_t wValue, uint16_t wIndex, unsigned char *data, uint16_t wLength, unsigned int timeout) {
  return c->usb_read(bRequest, wValue, wIndex, data, wLength, timeout);
}

int Panda::usb_bulk_write(unsigned char endpoint, unsigned char* data, int length, unsigned int timeout) {
  return c->usb_bulk_write(endpoint, data, length, timeout);
}

int Panda::usb_bulk_read(unsigned char endpoint, unsigned char* data, int length, unsigned int timeout) {
  return c->usb_bulk_read(endpoint, data, length, timeout);
}

void Panda::set_safety_model(cereal::CarParams::SafetyModel safety_model, int safety_param) {
  usb_write(0xdc, (uint16_t)safety_model, safety_param);
}

void Panda::set_unsafe_mode(uint16_t unsafe_mode) {
  usb_write(0xdf, unsafe_mode, 0);
}

cereal::PandaState::PandaType Panda::get_hw_type() {
  unsigned char hw_query[1] = {0};

  usb_read(0xc1, 0, 0, hw_query, 1);
  return (cereal::PandaState::PandaType)(hw_query[0]);
}

void Panda::set_rtc(struct tm sys_time) {
  // tm struct has year defined as years since 1900
  usb_write(0xa1, (uint16_t)(1900 + sys_time.tm_year), 0);
  usb_write(0xa2, (uint16_t)(1 + sys_time.tm_mon), 0);
  usb_write(0xa3, (uint16_t)sys_time.tm_mday, 0);
  // usb_write(0xa4, (uint16_t)(1 + sys_time.tm_wday), 0);
  usb_write(0xa5, (uint16_t)sys_time.tm_hour, 0);
  usb_write(0xa6, (uint16_t)sys_time.tm_min, 0);
  usb_write(0xa7, (uint16_t)sys_time.tm_sec, 0);
}

struct tm Panda::get_rtc() {
  struct __attribute__((packed)) timestamp_t {
    uint16_t year; // Starts at 0
    uint8_t month;
    uint8_t day;
    uint8_t weekday;
    uint8_t hour;
    uint8_t minute;
    uint8_t second;
  } rtc_time = {0};

  usb_read(0xa0, 0, 0, (unsigned char*)&rtc_time, sizeof(rtc_time));

  struct tm new_time = { 0 };
  new_time.tm_year = rtc_time.year - 1900; // tm struct has year defined as years since 1900
  new_time.tm_mon  = rtc_time.month - 1;
  new_time.tm_mday = rtc_time.day;
  new_time.tm_hour = rtc_time.hour;
  new_time.tm_min  = rtc_time.minute;
  new_time.tm_sec  = rtc_time.second;

  return new_time;
}

void Panda::set_fan_speed(uint16_t fan_speed) {
  usb_write(0xb1, fan_speed, 0);
}

uint16_t Panda::get_fan_speed() {
  uint16_t fan_speed_rpm = 0;
  usb_read(0xb2, 0, 0, (unsigned char*)&fan_speed_rpm, sizeof(fan_speed_rpm));
  return fan_speed_rpm;
}

void Panda::set_ir_pwr(uint16_t ir_pwr) {
  usb_write(0xb0, ir_pwr, 0);
}

<<<<<<< HEAD
health_t Panda::get_health() {
=======
health_t Panda::get_state(){
>>>>>>> f728edfd
  health_t health {0};
  usb_read(0xd2, 0, 0, (unsigned char*)&health, sizeof(health));
  return health;
}

void Panda::set_loopback(bool loopback) {
  usb_write(0xe5, loopback, 0);
}

std::optional<std::vector<uint8_t>> Panda::get_firmware_version() {
  std::vector<uint8_t> fw_sig_buf(128);
  int read_1 = usb_read(0xd3, 0, 0, &fw_sig_buf[0], 64);
  int read_2 = usb_read(0xd4, 0, 0, &fw_sig_buf[64], 64);
  return ((read_1 == 64) && (read_2 == 64)) ? std::make_optional(fw_sig_buf) : std::nullopt;
}

std::optional<std::string> Panda::get_serial() {
  char serial_buf[17] = {'\0'};
  int err = usb_read(0xd0, 0, 0, (uint8_t*)serial_buf, 16);
  return err >= 0 ? std::make_optional(serial_buf) : std::nullopt;
}

void Panda::set_power_saving(bool power_saving) {
  usb_write(0xe7, power_saving, 0);
}

<<<<<<< HEAD
void Panda::set_usb_power_mode(cereal::HealthData::UsbPowerMode power_mode) {
=======
void Panda::set_usb_power_mode(cereal::PandaState::UsbPowerMode power_mode){
>>>>>>> f728edfd
  usb_write(0xe6, (uint16_t)power_mode, 0);
}

void Panda::send_heartbeat() {
  usb_write(0xf3, 1, 0);
}

void Panda::can_send(capnp::List<cereal::CanData>::Reader can_data_list) {
  static std::vector<uint32_t> send;
  const int msg_count = can_data_list.size();

  send.resize(msg_count*0x10);

  for (int i = 0; i < msg_count; i++) {
    auto cmsg = can_data_list[i];
    if (cmsg.getAddress() >= 0x800) { // extended
      send[i*4] = (cmsg.getAddress() << 3) | 5;
    } else { // normal
      send[i*4] = (cmsg.getAddress() << 21) | 1;
    }
    auto can_data = cmsg.getDat();
    assert(can_data.size() <= 8);
    send[i*4+1] = can_data.size() | (cmsg.getSrc() << 4);
    memcpy(&send[i*4+2], can_data.begin(), can_data.size());
  }

  usb_bulk_write(3, (unsigned char*)send.data(), send.size(), 5);
}

int Panda::can_receive(kj::Array<capnp::word>& out_buf) {
  uint32_t data[RECV_SIZE/4];
  int recv = usb_bulk_read(0x81, (unsigned char*)data, RECV_SIZE);

  // Not sure if this can happen
  if (recv < 0) recv = 0;

  if (recv == RECV_SIZE) {
    LOGW("Receive buffer full");
  }

  size_t num_msg = recv / 0x10;
  MessageBuilder msg;
  auto canData = msg.initEvent().initCan(num_msg);

  // populate message
  for (int i = 0; i < num_msg; i++) {
    if (data[i*4] & 4) {
      // extended
      canData[i].setAddress(data[i*4] >> 3);
      //printf("got extended: %x\n", data[i*4] >> 3);
    } else {
      // normal
      canData[i].setAddress(data[i*4] >> 21);
    }
    canData[i].setBusTime(data[i*4+1] >> 16);
    int len = data[i*4+1]&0xF;
    canData[i].setDat(kj::arrayPtr((uint8_t*)&data[i*4+2], len));
    canData[i].setSrc((data[i*4+1] >> 4) & 0xff);
  }
  out_buf = capnp::messageToFlatArray(msg);
  return recv;
}<|MERGE_RESOLUTION|>--- conflicted
+++ resolved
@@ -55,20 +55,6 @@
 
   err = libusb_claim_interface(dev_handle, 0);
   if (err != 0) { goto fail; }
-<<<<<<< HEAD
-  // LOGD("Opened device with vid:pid %s: %s", vid, pid);
-=======
-
-  hw_type = get_hw_type();
-  is_pigeon =
-    (hw_type == cereal::PandaState::PandaType::GREY_PANDA) ||
-    (hw_type == cereal::PandaState::PandaType::BLACK_PANDA) ||
-    (hw_type == cereal::PandaState::PandaType::UNO) ||
-    (hw_type == cereal::PandaState::PandaType::DOS);
-  has_rtc = (hw_type == cereal::PandaState::PandaType::UNO) ||
-    (hw_type == cereal::PandaState::PandaType::DOS);
-
->>>>>>> f728edfd
   return;
 
 fail:
@@ -484,11 +470,7 @@
   usb_write(0xb0, ir_pwr, 0);
 }
 
-<<<<<<< HEAD
-health_t Panda::get_health() {
-=======
 health_t Panda::get_state(){
->>>>>>> f728edfd
   health_t health {0};
   usb_read(0xd2, 0, 0, (unsigned char*)&health, sizeof(health));
   return health;
@@ -515,11 +497,7 @@
   usb_write(0xe7, power_saving, 0);
 }
 
-<<<<<<< HEAD
-void Panda::set_usb_power_mode(cereal::HealthData::UsbPowerMode power_mode) {
-=======
 void Panda::set_usb_power_mode(cereal::PandaState::UsbPowerMode power_mode){
->>>>>>> f728edfd
   usb_write(0xe6, (uint16_t)power_mode, 0);
 }
 
